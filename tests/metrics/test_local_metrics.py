from concurrent.futures import ThreadPoolExecutor
from unittest.mock import MagicMock, patch

import pytest

from src.metrics.local_metrics import LocalMetricsCalculator


@pytest.fixture
def mock_git_client():
    """
    Fixture to create a properly configured mock GitClient.
    It patches the GitClient inside the local_metrics module,
    ensuring our calculator uses the mock.
    """
    with patch('src.metrics.local_metrics.GitClient') as MockGitClient:
        mock_instance = MockGitClient.return_value
        yield mock_instance


@pytest.mark.asyncio
async def test_analyze_repository_success(mock_git_client):
    """
    Tests the successful analysis path, ensuring positive scores are returned
    when mock data indicates a high-quality repository.
    """
    # Arrange: Configure mock data for a high-quality repository
    mock_git_client.clone_repository.return_value = "/tmp/fake/repo"
    mock_git_client.analyze_commits.return_value = MagicMock(
        total_commits=100, contributors={'author1': 50, 'author2': 50}
    )
    mock_git_client.analyze_code_quality.return_value = MagicMock(
        lint_errors=0, has_tests=True
    )
    mock_git_client.read_readme.return_value = """
# Project Title

## License

This project is licensed under the MIT License.
    """.strip()
    # mock_git_client.analyze_ramp_up_time.return_value = MagicMock(
    #     readme_quality=1.0, has_examples=True, has_dependencies=True
    # )

    # **FIXED**: Use ThreadPoolExecutor in this test to
    # avoid pickling MagicMock objects.
    # Application's use of
    # ProcessPoolExecutor is still correct for production.
    with ThreadPoolExecutor() as pool:
        calculator = LocalMetricsCalculator(pool)
        # Act
        result = await calculator.analyze_repository("http://test.url")

    # Assert
    assert result['bus_factor'] == 0.5
    assert result['code_quality'] == 1.0
<<<<<<< HEAD
=======
    assert result['license'] == 1.0
    # assert result['ramp_up_time'] == 1.0
>>>>>>> 83cabe8a
    mock_git_client.cleanup.assert_called_once()


@pytest.mark.asyncio
async def test_analyze_repository_clone_fails(mock_git_client):
    """
    Tests the failure path where the git clone operation returns None.
    """
    # Arrange
    mock_git_client.clone_repository.return_value = None

    # Using ThreadPoolExecutor here as well for consistency
    with ThreadPoolExecutor() as pool:
        calculator = LocalMetricsCalculator(pool)
        # Act
        result = await calculator.analyze_repository("http://invalid.url")

    # Assert
    assert result['bus_factor'] == 0.0
    assert result['code_quality'] == 0.0
<<<<<<< HEAD
    assert result['ramp_up_time'] == 0.0
    mock_git_client.cleanup.assert_not_called()


def test_calculate_code_quality_perfect_score():
    """
    Tests the code quality calculation for a project with no lint errors
    and a full test suite, which must equal 1.0.
    """
    # Arrange
    with patch('src.metrics.local_metrics.GitClient') as MockGitClient:
        mock_instance = MockGitClient.return_value
        mock_instance.analyze_code_quality.return_value = MagicMock(
            lint_errors=0, has_tests=True
        )
        calculator = LocalMetricsCalculator(MagicMock())
        # Act
        score = calculator.calculate_code_quality("/tmp/fake/repo")

    # Assert
    assert score == 1.0
=======
    assert result['license'] == 0.0
    # assert result['ramp_up_time'] == 0.0
    mock_git_client.cleanup.assert_not_called()
>>>>>>> 83cabe8a
<|MERGE_RESOLUTION|>--- conflicted
+++ resolved
@@ -55,11 +55,8 @@
     # Assert
     assert result['bus_factor'] == 0.5
     assert result['code_quality'] == 1.0
-<<<<<<< HEAD
-=======
     assert result['license'] == 1.0
     # assert result['ramp_up_time'] == 1.0
->>>>>>> 83cabe8a
     mock_git_client.cleanup.assert_called_once()
 
 
@@ -80,30 +77,6 @@
     # Assert
     assert result['bus_factor'] == 0.0
     assert result['code_quality'] == 0.0
-<<<<<<< HEAD
-    assert result['ramp_up_time'] == 0.0
-    mock_git_client.cleanup.assert_not_called()
-
-
-def test_calculate_code_quality_perfect_score():
-    """
-    Tests the code quality calculation for a project with no lint errors
-    and a full test suite, which must equal 1.0.
-    """
-    # Arrange
-    with patch('src.metrics.local_metrics.GitClient') as MockGitClient:
-        mock_instance = MockGitClient.return_value
-        mock_instance.analyze_code_quality.return_value = MagicMock(
-            lint_errors=0, has_tests=True
-        )
-        calculator = LocalMetricsCalculator(MagicMock())
-        # Act
-        score = calculator.calculate_code_quality("/tmp/fake/repo")
-
-    # Assert
-    assert score == 1.0
-=======
     assert result['license'] == 0.0
     # assert result['ramp_up_time'] == 0.0
-    mock_git_client.cleanup.assert_not_called()
->>>>>>> 83cabe8a
+    mock_git_client.cleanup.assert_not_called()